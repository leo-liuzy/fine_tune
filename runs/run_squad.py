--- conflicted
+++ resolved
@@ -641,13 +641,7 @@
         model_dir_name = f"lr{args.learning_rate}.unfreeze_top_{args.unfreeze_top_k_bert_layer}_bert_layer." \
                          f"epoch{args.num_train_epochs}.bs{args.per_gpu_train_batch_size}"
         if args.apply_adapter:
-<<<<<<< HEAD
-            model_dir_name += f"adapter{args.bottleneck_size}"
-        args.out_dir = args.output_dir + f"/{model_dir_name}"
-        bp()
-=======
             model_dir_name += f".adapter{args.bottleneck_size}"
         args.output_dir = args.output_dir + f"/{model_dir_name}"
->>>>>>> cf46406d
         logger.info(f"lr: {args.learning_rate} \t num_train_epochs: {args.num_train_epochs}")
         main(args)